package cfgfile

/*
 * Licensed to the Apache Software Foundation (ASF) under one
 * or more contributor license agreements.  See the NOTICE file
 * distributed with this work for additional information
 * regarding copyright ownership.  The ASF licenses this file
 * to you under the Apache License, Version 2.0 (the
 * "License"); you may not use this file except in compliance
 * with the License.  You may obtain a copy of the License at
 *
 *   http://www.apache.org/licenses/LICENSE-2.0
 *
 * Unless required by applicable law or agreed to in writing,
 * software distributed under the License is distributed on an
 * "AS IS" BASIS, WITHOUT WARRANTIES OR CONDITIONS OF ANY
 * KIND, either express or implied.  See the License for the
 * specific language governing permissions and limitations
 * under the License.
 */

import (
	"strings"
	"time"

	"github.com/apache/trafficcontrol/cache-config/t3c-generate/config"
	"github.com/apache/trafficcontrol/cache-config/t3cutil"
	"github.com/apache/trafficcontrol/lib/go-atscfg"
	"github.com/apache/trafficcontrol/lib/go-log"
)

// # DO NOT EDIT - Generated for odol-atsec-sea-22 by Traffic Ops (https://trafficops.comcast.net/) on Mon Oct 26 16:22:19 UTC 2020

// GetConfigFile returns the text of the generated config file, the MIME Content Type of the config file, and any error.
func GetConfigFile(toData *t3cutil.ConfigData, fileInfo atscfg.CfgMeta, hdrCommentTxt string, thiscfg config.Cfg) (string, string, bool, string, []string, error) {

	start := time.Now()
	defer func() {
		log.Infof("GetConfigFile %v took %v\n", fileInfo.Name, time.Since(start).Round(time.Millisecond))
	}()
	log.Infoln("GetConfigFile '" + fileInfo.Name + "'")

	// ファイル名に対応したハンドラ処理があれば、その関数ハンドラがreturnされる。指定したファイル名にハンドラが一致しない場合には、一致しなかった場合の専用の反dらが応答される
	getConfigFile := getConfigFileFunc(fileInfo.Name)
	cfg, err := getConfigFile(toData, fileInfo.Name, hdrCommentTxt, thiscfg)
	logWarnings("getting config file '"+fileInfo.Name+"': ", cfg.Warnings)

	if err != nil {
		return "", "", false, "", []string{}, err
	}

	return cfg.Text, cfg.ContentType, cfg.Secure, cfg.LineComment, cfg.Warnings, nil
}

type ConfigFileFunc func(toData *t3cutil.ConfigData, fileName string, hdrCommentTxt string, cfg config.Cfg) (atscfg.Cfg, error)

type ConfigFilePrefixSuffixFunc struct {
	Prefix string
	Suffix string
	Func   ConfigFileFunc
}

type ConfigFileLiteralFunc struct {
	Name string
	Func ConfigFileFunc
}

func getConfigFileFunc(fileName string) ConfigFileFunc {

<<<<<<< HEAD
=======
	// 指定されたファイルが特定のファイル名に一致した際に実行すべき関数ハンドラへの応答をreturnする
>>>>>>> 6542f528
	for _, lf := range configFileLiteralFuncs {
		// ファイル名が完全マッチした場合
		if fileName == lf.Name {
			return lf.Func
		}
	}

	// ファイル名のprefixとsuffixが共にマッチした場合に実行すべき関数ハンドラへの応答をreturnする
	for _, psf := range configFilePrefixSuffixFuncs {
		// ファイル名のprefixとsuffixが共にマッチした場合
		if strings.HasPrefix(fileName, psf.Prefix) && strings.HasSuffix(fileName, psf.Suffix) {
			return psf.Func
		}
	}

	return MakeUnknownConfig
}

// ファイル名に対するハンドラへのマッピングを定義している
// see: https://traffic-control-cdn.readthedocs.io/en/latest/overview/profiles_and_parameters.html
var configFileLiteralFuncs = []ConfigFileLiteralFunc{

	{"12M_facts", Make12MFacts},
	{"50-ats.rules", MakeATSDotRules},
	{"astats.config", MakeAstatsDotConfig},
	{"bg_fetch.config", MakeBGFetchDotConfig},
	{"cache.config", MakeCacheDotConfig},
	{"chkconfig", MakeChkconfig},
	{"drop_qstring.config", MakeDropQStringDotConfig},
	{"hosting.config", MakeHostingDotConfig},
	{"ip_allow.config", MakeIPAllowDotConfig},
	{"ip_allow.yaml", MakeIPAllowDotYAML},
	{"logging.config", MakeLoggingDotConfig},
	{"logging.yaml", MakeLoggingDotYAML},
	{"logs_xml.config", MakeLogsXMLDotConfig},
	{"packages", MakePackages},
	{"parent.config", MakeParentDotConfig},
	{"plugin.config", MakePluginDotConfig},
	{"records.config", MakeRecordsDotConfig},
	{"regex_revalidate.config", MakeRegexRevalidateDotConfig},
	{"remap.config", MakeRemapDotConfig},
	{"ssl_multicert.config", MakeSSLMultiCertDotConfig},
	{"ssl_server_name.yaml", MakeSSLServerNameYAML},
	{"sni.yaml", MakeSNIDotYAML},
	{"strategies.yaml", MakeStrategiesDotYAML},
	{"storage.config", MakeStorageDotConfig},
	{"sysctl.conf", MakeSysCtlDotConf},
	{"volume.config", MakeVolumeDotConfig},
}

// ファイル名のprefixとsuffixに基づき、それらのファイルに対してどのような処理を施すかのマッピングを定義する
var configFilePrefixSuffixFuncs = []ConfigFilePrefixSuffixFunc{
	{atscfg.HeaderRewriteFirstPrefix, ".config", MakeHeaderRewrite},
	{atscfg.HeaderRewriteInnerPrefix, ".config", MakeHeaderRewrite},
	{atscfg.HeaderRewriteLastPrefix, ".config", MakeHeaderRewrite},
	{"hdr_rw_mid_", ".config", MakeHeaderRewrite},
	{"hdr_rw_", ".config", MakeHeaderRewrite},
	{"regex_remap_", ".config", MakeRegexRemap},
	{"set_dscp_", ".config", MakeSetDSCP},
	{"url_sig_", ".config", MakeURLSigConfig},
	{"uri_signing_", ".config", MakeURISigningConfig},
}<|MERGE_RESOLUTION|>--- conflicted
+++ resolved
@@ -67,10 +67,7 @@
 
 func getConfigFileFunc(fileName string) ConfigFileFunc {
 
-<<<<<<< HEAD
-=======
 	// 指定されたファイルが特定のファイル名に一致した際に実行すべき関数ハンドラへの応答をreturnする
->>>>>>> 6542f528
 	for _, lf := range configFileLiteralFuncs {
 		// ファイル名が完全マッチした場合
 		if fileName == lf.Name {
