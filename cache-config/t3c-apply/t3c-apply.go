package main

/*
 * Licensed to the Apache Software Foundation (ASF) under one
 * or more contributor license agreements.  See the NOTICE file
 * distributed with this work for additional information
 * regarding copyright ownership.  The ASF licenses this file
 * to you under the Apache License, Version 2.0 (the
 * "License"); you may not use this file except in compliance
 * with the License.  You may obtain a copy of the License at
 *
 *   http://www.apache.org/licenses/LICENSE-2.0
 *
 * Unless required by applicable law or agreed to in writing,
 * software distributed under the License is distributed on an
 * "AS IS" BASIS, WITHOUT WARRANTIES OR CONDITIONS OF ANY
 * KIND, either express or implied.  See the License for the
 * specific language governing permissions and limitations
 * under the License.
 */

import (
	"fmt"
	"os"
	"time"

	"github.com/apache/trafficcontrol/cache-config/t3c-apply/config"
	"github.com/apache/trafficcontrol/cache-config/t3c-apply/torequest"
	"github.com/apache/trafficcontrol/cache-config/t3c-apply/util"
	"github.com/apache/trafficcontrol/cache-config/t3cutil"
	"github.com/apache/trafficcontrol/lib/go-log"
	tcutil "github.com/apache/trafficcontrol/lib/go-util"
)

// Version is the application version.
// This is overwritten by the build with the current project version.
var Version = "0.4"

// GitRevision is the git revision the application was built from.
// This is overwritten by the build with the current project version.
var GitRevision = "nogit"

const (
	ExitCodeSuccess           = 0
	ExitCodeAlreadyRunning    = 132
	ExitCodeConfigFilesError  = 133
	ExitCodeConfigError       = 134
	ExitCodeGeneralFailure    = 135
	ExitCodePackagingError    = 136
	ExitCodeRevalidationError = 137
	ExitCodeServicesError     = 138
	ExitCodeSyncDSError       = 139
	ExitCodeUserCheckError    = 140
)

func runSysctl(cfg config.Cfg) {

<<<<<<< HEAD
	// report-onlyオプションが指定された場合には何もしない
=======
>>>>>>> 6542f528
	if cfg.ReportOnly {  //  --report-only=true
		return
	}

	if cfg.ServiceAction == t3cutil.ApplyServiceActionFlagRestart {  // --service-action=restart
		_, rc, err := util.ExecCommand("/usr/sbin/sysctl", "-p")
		if err != nil {
			log.Errorln("sysctl -p failed")
		} else if rc == 0 {
			log.Debugf("sysctl -p ran succesfully.")
		}
	}

}

const LockFilePath = "/var/run/t3c.lock"
const LockFileRetryInterval = time.Second
const LockFileRetryTimeout = time.Minute

const FailureExitMsg = `CRITICAL FAILURE, ABORTING`
const PostConfigFailureExitMsg = `CRITICAL FAILURE AFTER SETTING CONFIG, ABORTING`
const SuccessExitMsg = `SUCCESS`

func main() {
	os.Exit(LogPanic(Main))
}

// Main is the main function of t3c-apply.
// This is a separate function so defer statements behave as-expected.
// DO NOT call os.Exit within this function; return the code instead.
// Returns the application exit code.
// t3c-applyは「t3c apply」コマンドから呼ばれます。
func Main() int {

	var syncdsUpdate torequest.UpdateStatus
	var lock util.FileLock

	// t3c-applyコマンドに指定されたオプションの解析処理を行います
	cfg, err := config.GetCfg(Version, GitRevision)
	if err != nil {
		fmt.Println(err)
		fmt.Println(FailureExitMsg)
		return ExitCodeConfigError
	} else if cfg == (config.Cfg{}) { // user used the --help option
		return ExitCodeSuccess
	}

	// /var/run/t3c.lockがあるかどうかでこのプロセスがロックされているかをチェックします。
	log.Infoln("Trying to acquire app lock")
	for lockStart := time.Now(); !lock.GetLock(LockFilePath); {

		if time.Since(lockStart) > LockFileRetryTimeout {
			log.Errorf("Failed to get app lock after %v seconds, another instance is running, exiting without running\n", int(LockFileRetryTimeout/time.Second))
			log.Infoln(FailureExitMsg)
			return ExitCodeAlreadyRunning
		}

		// 一定時間sleepする
		time.Sleep(LockFileRetryInterval)
	}
	log.Infoln("Acquired app lock")

	// オプションに--git=yesが指定されている場合
	if cfg.UseGit == config.UseGitYes {
		// gitレポジトリがなければgit initにより生成する
		err := util.EnsureConfigDirIsGitRepo(cfg)
		if err != nil {
			log.Errorln("Ensuring config directory '" + cfg.TsConfigDir + "' is a git repo - config may not be a git repo! " + err.Error())
		} else {
			log.Infoln("Successfully ensured ATS config directory '" + cfg.TsConfigDir + "' is a git repo")
		}
	} else {
		log.Infoln("UseGit not 'yes', not creating git repo")
	}

	// オプションに --git=yes または --git=auto が指定されている場合
	if cfg.UseGit == config.UseGitYes || cfg.UseGit == config.UseGitAuto {
		// commit anything someone else changed when we weren't looking,
		// with a keyword indicating it wasn't our change
		// このプログラムではない誰かが変更したものについては、このプログラムのcommitでないコメントを指定してcommitする
		if err := util.MakeGitCommitAll(cfg, util.GitChangeNotSelf, true); err != nil {
			log.Errorln("git committing existing changes, dir '" + cfg.TsConfigDir + "': " + err.Error())
		}
	}

	// オブジェクトの生成を行う
	trops := torequest.NewTrafficOpsReq(cfg)

	// if doing os checks, insure there is a 'systemctl' or 'service' and 'chkconfig' commands.
	//
	// --skip-os-check=false かつ /bin/shの実行結果がSystemDやSystemVいずれでもないと判断した場合にはエラーログだけ出力させて処理を続行させる
	if !cfg.SkipOSCheck && cfg.SvcManagement == config.Unknown {
		log.Errorln("OS checks are enabled and unable to find any know service management tools.")
	}

	// create and clean the config.TmpBase (/tmp/ort)
	// 下記では結局、MkDirして、その後CleanTmpDirを実行します。
	// /tmp/trafficcontrol-cache-configを適切な権限・オーナーで生成します。
	if !util.MkDir(config.TmpBase, cfg) {
		log.Errorln("mkdir TmpBase '" + config.TmpBase + "' failed, cannot continue")
		log.Infoln(FailureExitMsg)
		return ExitCodeGeneralFailure
	} else if !util.CleanTmpDir(cfg) {
		log.Errorln("CleanTmpDir failed, cannot continue")
		log.Infoln(FailureExitMsg)
		return ExitCodeGeneralFailure
	}

	log.Infoln(time.Now().Format(time.RFC3339))

	// 実行プロセスがrootユーザーであることのチェックを行う(restartやreloadが必要となるため)
	if !util.CheckUser(cfg) {
		lock.Unlock()
		return ExitCodeUserCheckError
	}

	// if running in Revalidate mode, check to see if it's
	// necessary to continue
	// filesにrevalモードが指定されている場合の処理
	if cfg.Files == t3cutil.ApplyFilesFlagReval { // --files=revalの場合

		// TrafficOpsから変更後のステータス(--get-data=update-status)と変更前の現状ステータス(--get-data=statuses)をそれぞれ取得して、
		// ステータスに変更があれば、/var/lib/trafficcontrol-cache-config/status/<status> のファイルを作成する(古いステータスファイルは削除する)
		syncdsUpdate, err = trops.CheckRevalidateState(false)

		if err != nil {
			log.Errorln("Checking revalidate state: " + err.Error())
			return GitCommitAndExit(ExitCodeRevalidationError, FailureExitMsg, cfg)
		}

		if syncdsUpdate == torequest.UpdateTropsNotNeeded {
			log.Infoln("Checking revalidate state: returned UpdateTropsNotNeeded")
			return GitCommitAndExit(ExitCodeRevalidationError, SuccessExitMsg, cfg)
		}

	} else {  // --files=allの場合

		// 下記ではTrafficOpsからステータスを取得した後に、その結果がPendingステータスの場合に再度ステータスを取得するために(t3c-request)が実行される
		// DSはDelivery Serviceである。
		syncdsUpdate, err = trops.CheckSyncDSState()
		if err != nil {
			log.Errorln("Checking syncds state: " + err.Error())
			return GitCommitAndExit(ExitCodeSyncDSError, FailureExitMsg, cfg)
		}

		// --ignore-update-flag=false --files=all + UpdateTropsNotNeeded の場合
		if !cfg.IgnoreUpdateFlag && cfg.Files == t3cutil.ApplyFilesFlagAll && syncdsUpdate == torequest.UpdateTropsNotNeeded {

			// If touching remap.config fails, we want to still try to restart services
			// But log a critical-post-config-failure, which needs logged right before exit.
			postConfigFail := false

			// check for maxmind db updates even if we have no other updates
			// オプションでmaxmind-locationのURLが指定されている場合には下記で処理が実行される
			if CheckMaxmindUpdate(cfg) {

				// remap.configをtouchして更新しておく
				// We updated the db so we should touch and reload
				trops.RemapConfigReload = true
				path := cfg.TsConfigDir + "/remap.config"
				_, rc, err := util.ExecCommand("/usr/bin/touch", path)
				if err != nil {
					log.Errorf("failed to update the remap.config for reloading: %s\n", err.Error())
					postConfigFail = true
				} else if rc == 0 {
					log.Infoln("updated the remap.config for reloading.")
				}

				// TBD: このケースはUpdateTropsNotNeededで更新不要なのになぜ再起動を行う必要があるのか? -> 指定されたオプションで再起動を常にしたいような場合なのか?
				// trafficserverの起動をおこなっておく
				if err := trops.StartServices(&syncdsUpdate); err != nil {
					log.Errorln("failed to start services: " + err.Error())
					return GitCommitAndExit(ExitCodeServicesError, PostConfigFailureExitMsg, cfg)
				}

			}
			finalMsg := SuccessExitMsg
			if postConfigFail {
				finalMsg = PostConfigFailureExitMsg
			}

			// このケースのコードパスの場合にはここでreturnしてmainが正常終了する
			return GitCommitAndExit(ExitCodeSuccess, finalMsg, cfg)
		}
	}

	if cfg.Files != t3cutil.ApplyFilesFlagAll { // --files=all 以外である場合
		// make sure we got the data necessary to check packages
		log.Infoln("======== Didn't get all files, no package processing needed or possible ========")
	} else {
		log.Infoln("======== Start processing packages  ========")

		// TrafficOpsからサーバにインストールが必要なリストを取得して、パッケージのyum remove, yum installを実施する。
		err = trops.ProcessPackages()
		if err != nil {
			log.Errorf("Error processing packages: %s\n", err)
			return GitCommitAndExit(ExitCodePackagingError, FailureExitMsg, cfg)
		}

		// check and make sure packages are enabled for startup
		// t3c-request --get-data=chkconfigで取得した値を元にして必要なサービスを有効にします。
		err = trops.CheckSystemServices()
		if err != nil {
			log.Errorf("Error verifying system services: %s\n", err.Error())
			return GitCommitAndExit(ExitCodeServicesError, FailureExitMsg, cfg)
		}
	}

	log.Debugf("Preparing to fetch the config files for %s, files: %s, syncdsUpdate: %s\n", cfg.CacheHostName, cfg.Files, syncdsUpdate)

	// TBD: CheckSyncDSState -> GetConfigFileList経由でgenerate()が実行されているが、それと何が違うのか? 2度呼ばれることにならないのか。
	// TrafficOpsからの設定ファイルの取得と生成はここで行われている。t3c-generateとファイル情報をオブジェクトにマッピングしている(その情報はその後のtrops.ProcessConfigFiles()で使われる)
	err = trops.GetConfigFileList()
	if err != nil {
		log.Errorf("Getting config file list: %s\n", err)
		return GitCommitAndExit(ExitCodeConfigFilesError, FailureExitMsg, cfg)
	}

	// 手前のtrops.GetConfigFileList()で取得したファイルオブジェクトに対して処理を実施する
	syncdsUpdate, err = trops.ProcessConfigFiles()
	if err != nil {
		log.Errorf("Error while processing config files: %s\n", err.Error())
	}

	// check for maxmind db updates
	// If we've updated also reload remap to reload the plugin and pick up the new database
	// --maxmind-locationオプションにURLが指定されている場合にフラグが変更される
	if CheckMaxmindUpdate(cfg) {        // CheckMaxmindUpdate()の中で対象URLにヘッドリクエストして200ならcurl取得、gzip展開、保存をし、304ならばローカルファイルを更新する。
		trops.RemapConfigReload = true  // このすぐ後にこのフラグが判定に利用される
	}

	// trops.RemapConfigReloadのフラグはこの上の直前でセットされる
	if trops.RemapConfigReload == true {
		// remap.configのパス情報を取得して、そのパスに対してtouchして時刻を更新している。
		cfg, ok := trops.GetConfigFile("remap.config")
		_, rc, err := util.ExecCommand("/usr/bin/touch", cfg.Path)
		if err != nil {
			log.Errorf("failed to update the remap.config for reloading: %s\n", err.Error())
		} else if rc == 0 && ok == true {
			// 正常に終了した場合
			log.Infoln("updated the remap.config for reloading.")
		}
	}

	// --service-action=restart オプションやt3c-check-reloadの実行結果によってtrafficserverを再起動・再読み込み・何もしない・不正かを判断し、
	// それに従ってtrafficserverを再起動します
	if err := trops.StartServices(&syncdsUpdate); err != nil {
		log.Errorln("failed to start services: " + err.Error())
		return GitCommitAndExit(ExitCodeServicesError, PostConfigFailureExitMsg, cfg)
	}

	// start 'teakd' if installed.
	// このパッケージがtrafficcontrolで利用されている形跡を見つけることができない。
	if trops.IsPackageInstalled("teakd") {
		svcStatus, pid, err := util.GetServiceStatus("teakd")
		if err != nil {
			log.Errorf("not starting 'teakd', error getting 'teakd' run status: %s\n", err)
		} else if svcStatus == util.SvcNotRunning {
			running, err := util.ServiceStart("teakd", "start")
			if err != nil {
				log.Errorf("'teakd' was not started: %s\n", err)
			} else if running {
				log.Infoln("service 'teakd' started.")
			} else if svcStatus == util.SvcRunning {
				log.Infof("service 'teakd' was already running, pid: %v\n", pid)
			}
		}
	}

	// reload sysctl
	if trops.SysCtlReload == true {
		// --service-action=restart が指定されている場合には、「sysctl -p」が実行される
		runSysctl(cfg)
	}

	// r.configFileWarningsに登録されている内容があればここで表示する ( GetConfigFileList()関数内のgenerate()後にこの値が詰められそう)
	trops.PrintWarnings()

	// TrafficOps APIに対してserverStatusの更新処理を行う
	if err := trops.UpdateTrafficOps(&syncdsUpdate); err != nil {
		log.Errorf("failed to update Traffic Ops: %s\n", err.Error())
	}

	// ローカルにあるgitにcommitして成功として終了する。
	return GitCommitAndExit(ExitCodeSuccess, SuccessExitMsg, cfg)
}

func LogPanic(f func() int) (exitCode int) {
	defer func() {
		if err := recover(); err != nil {
			log.Errorf("panic: (err: %v) stacktrace:\n%s\n", err, tcutil.Stacktrace())
			log.Infoln(FailureExitMsg)
			exitCode = ExitCodeGeneralFailure
			return
		}
	}()
	return f()
}

// GitCommitAndExit attempts to git commit all changes, and logs any error.
// It then logs exitMsg at the Info level, and returns exitCode.
// This is a helper function, to reduce the duplicated commit-log-return into a single line.
// サーバ内部のローカルのgitにコミットする(これによって履歴として確認できるようになる)
func GitCommitAndExit(exitCode int, exitMsg string, cfg config.Cfg) int {
	success := exitCode == ExitCodeSuccess
	if cfg.UseGit == config.UseGitYes || cfg.UseGit == config.UseGitAuto {
		if err := util.MakeGitCommitAll(cfg, util.GitChangeIsSelf, success); err != nil {
			log.Errorln("git committing existing changes, dir '" + cfg.TsConfigDir + "': " + err.Error())
		}
	}
	log.Infoln(exitMsg)
	return exitCode
}

// CheckMaxmindUpdate will (if a url is set) check for a db on disk.
// If it exists, issue an IMS to determine if it needs to update the db.
// If no file or if an update is needed to be done it is downloaded and unpacked.
func CheckMaxmindUpdate(cfg config.Cfg) bool {
	// Check if we have a URL for a maxmind db
	// If we do, test if the file exists, do IMS based on disk time
	// and download and unpack as needed
	result := false
	// --maxmind-locationオプションにURLが指定されている場合。このオプションにはgzipで圧縮されたmaxminddbへのURLのパスが指定される。そのdbはtrafficserverのetcにインストールされる。
	if cfg.MaxMindLocation != "" {
		// Check if the maxmind db needs to be updated before reload
		result = util.UpdateMaxmind(cfg)
		if result {
			log.Infoln("maxmind database was updated from " + cfg.MaxMindLocation)
		} else {
			log.Infoln("maxmind database not updated. Either not needed or curl/gunzip failure")
		}
	} else {
		log.Infoln(("maxmindlocation is empty, not checking for DB update"))
	}

	return result
}<|MERGE_RESOLUTION|>--- conflicted
+++ resolved
@@ -55,10 +55,7 @@
 
 func runSysctl(cfg config.Cfg) {
 
-<<<<<<< HEAD
 	// report-onlyオプションが指定された場合には何もしない
-=======
->>>>>>> 6542f528
 	if cfg.ReportOnly {  //  --report-only=true
 		return
 	}
