package Extensions::InfluxDB::Delegate::Statistics;
#
# Copyright 2011-2014, Comcast Corporation. This software and its contents are
# Comcast confidential and proprietary. It cannot be used, disclosed, or
# distributed without Comcast's prior written permission. Modification of this
# software is only allowed at the direction of Comcast Corporation. All allowed
# modifications must be provided to Comcast Corporation.
#
use Data::Dumper;
use Time::HiRes qw(gettimeofday tv_interval);
use Math::Round qw(nearest);
use JSON;
use POSIX qw(strftime);
use Extensions::InfluxDB::Builder::DeliveryServiceStatsBuilder;
use Extensions::InfluxDB::Helper::InfluxResponse;
use HTTP::Date;
use Utils::Helper::DateHelper;
use Carp qw(cluck confess);
use constant SPDB_URL => "http://spdb.g.comcast.net/GetTextBulkDataBySearch";
use Common::ReturnCodes qw(SUCCESS ERROR);
use Utils::Deliveryservice;
use Time::Seconds;
use Time::Piece;
use DateTime::Format::ISO8601;
use constant ONE_DAY_IN_SECONDS => 86400;
use constant THREE_DAYS         => ONE_DAY * 3;

# constants do not interpolate
my $delim = ":";

my $builder;
my $mojo;
my $db_name;

sub new {
	my $self  = {};
	my $class = shift;
	$mojo    = shift;
	$db_name = shift;
	return ( bless( $self, $class ) );
}

sub info {
	return {
		name        => "Statistics",
		version     => "1.2",
		source      => "InfluxDB",
		info_url    => "",
		description => "Statistics Stub",
		isactive    => 1,
		script_file => "",
	};
}

sub set_info {
	my $self   = shift;
	my $result = shift;
	$result->{version} = $self->info()->{version};
	$result->{source}  = $self->info()->{source};

}

# InfluxDB
sub get_stats {
	my $self = shift;

	# version 1.2 parameters
	my $ds_name     = $mojo->param("deliveryServiceName");
	my $metric_type = $mojo->param("metricType");
	my $server_type = $mojo->param("serverType");
	my $start_date  = $mojo->param("startDate");
	my $end_date    = $mojo->param("endDate");
	my $stats_only  = $mojo->param("stats");
	my $data_only   = $mojo->param("data");
	my $type        = $mojo->param("type");
	my $interval    = $mojo->param("interval");
	my $match       = $mojo->param("match");
	my $exclude     = $mojo->param("exclude");
	my $orderby     = $mojo->param("orderby");
	my $limit       = $mojo->param("limit");
	my $offset      = $mojo->param("offset");

	# This parameter allows the API to override the retention period because
	# We can't wait for 30 days for data build up if it hasn't been 30 days yet.
	my $retention_period_in_days = $mojo->param("retentionPeriodInDays");

	# Build the summary section
	$builder = new Extensions::InfluxDB::Builder::DeliveryServiceStatsBuilder(
		{
			deliveryServiceName => $ds_name,
			metricType          => $metric_type,
			startDate           => $start_date,
			endDate             => $end_date,
			dbName              => $db_name,
			interval            => $interval,
			orderby             => $orderby,
			exclude             => $exclude,
			limit               => $limit,
			offset              => $offset,
		}
	);

	my $summary_query;
	my $rc = SUCCESS;
	my $result;

	my $include_summary = ( defined($exclude) && $exclude =~ /summary/ ) ? 0 : 1;
	if ($include_summary) {
		( $rc, $result, $summary_query ) = $self->build_summary( $metric_type, $start_date, $end_date, $result );
	}

	if ( $rc == SUCCESS ) {
		my $include_series = ( defined($exclude) && $exclude =~ /series/ ) ? 0 : 1;
		my $series_query;
		if ($include_series) {
			( $rc, $result, $series_query ) = $self->build_series($result);
		}
		if ( $rc == SUCCESS ) {
			$result = build_parameters( $self, $result, $summary_query, $series_query );
		}
		else {
			return ( ERROR, $result );
		}
	}
	else {
		return ( ERROR, $result );
	}
	$self->set_info($result);
	return ( SUCCESS, $result );
}

# We have to calculate the total_tps because the metrics in
# influx have already been captured in tps so we have to unravel the
# TPS to recalculate the total_tps
sub calculate_total_tps {
	my $self       = shift;
	my $start_date = shift;
	my $end_date   = shift;
	my $average    = shift;

	my $iso8601_fmt = "%Y-%m-%dT%H:%M:%SZ";
	my $s           = DateTime::Format::ISO8601->parse_datetime($start_date);
	my $se          = $s->epoch();

	my $e                   = DateTime::Format::ISO8601->parse_datetime($end_date);
	my $ee                  = $e->epoch();
	my $duration_in_seconds = $ee - $se;
	return $duration_in_seconds * $average;
}

sub build_summary {
	my $self        = shift;
	my $metric_type = shift;
	my $start_date  = shift;
	my $end_date    = shift;
	my $result      = shift;

	my $summary_query = $builder->summary_query();
	$mojo->app->log->debug( "summary_query #-> " . Dumper($summary_query) );

	my $response_container = $mojo->influxdb_query( $db_name, $summary_query );
	my $response           = $response_container->{'response'};
	my $content            = $response->{_content};

	my $summary;
	my $summary_content;
	my $series_count = 0;
	if ( $response->is_success() ) {
		$summary_content = decode_json($content);

		my $ib = Extensions::InfluxDB::Builder::InfluxDBBuilder->new($mojo);
		$summary = $ib->summary_response($summary_content);

<<<<<<< HEAD
		my $average   = $summary->{average};
		my $count     = $summary->{count};
		my $total_tps = $count * $average;

		#		my $total_tps = $self->calculate_total_tps( $start_date, $end_date, $average, $count );
=======
		my $average = $summary->{average};
		my $count = $summary->{count};
		my $total_tps = $count * $average;
#		my $total_tps = $self->calculate_total_tps( $start_date, $end_date, $average, $count );
>>>>>>> 61f12466
		if ( $metric_type =~ /kbps/ ) {

			#we divide by 8 bytes for totalBytes
			$summary->{totalBytes} = $total_tps / 8;
		}
		else {
			$summary->{totalTransactions} = $total_tps;
		}

		$result->{summary} = $summary;
		return ( SUCCESS, $result, $summary_query );
	}
	else {
		return ( ERROR, $content, undef );
	}
}

sub build_series {
	my $self   = shift;
	my $result = shift;

	my $series_query = $builder->series_query();
	$mojo->app->log->debug( "series_query #-> " . Dumper($series_query) );
	my $response_container = $mojo->influxdb_query( $db_name, $series_query, "pretty" );
	my $response           = $response_container->{'response'};
	my $content            = $response->{_content};

	my $series;
	if ( $response->is_success() ) {

		my $series_content = decode_json($content);
		my $ib             = Extensions::InfluxDB::Builder::InfluxDBBuilder->new($mojo);
		$series = $ib->series_response($series_content);
		my $series_node = "series";
		if ( defined($series) && ( ref($series) eq "HASH" ) ) {
			$result->{$series_node} = $series;
			my @series_values = $series->{values};
			my $series_count  = $#{ $series_values[0] };
			$result->{$series_node}{count} = $series_count;
		}
		return ( SUCCESS, $result, $series_query );
	}

	else {
		return ( ERROR, $content, undef );
	}
}

# Append to the incoming result hash the additional sections.
sub build_parameters {
	my $self            = shift;
	my $result          = shift;
	my $summary_query   = shift;
	my $series_query    = shift;
	my $cachegroup_name = $mojo->param("cacheGroupName");
	my $ds_name         = $mojo->param("deliveryServiceName");
	my $metric_type     = $mojo->param("metricType");
	my $start_date      = $mojo->param("startDate");
	my $end_date        = $mojo->param("endDate");
	my $interval        = $mojo->param("interval");
	my $host_name       = $mojo->param("hostName");
	my $orderby         = $mojo->param("orderby");
	my $limit           = $mojo->param("limit");
	my $exclude         = $mojo->param("exclude");
	my $offset          = $mojo->param("offset");

	my $parent_node     = "query";
	my $parameters_node = "parameters";
	$result->{$parent_node}{$parameters_node}{deliveryServiceName} = $ds_name;
	$result->{$parent_node}{$parameters_node}{startDate}           = $start_date;
	$result->{$parent_node}{$parameters_node}{endDate}             = $end_date;
	$result->{$parent_node}{$parameters_node}{interval}            = $interval;
	$result->{$parent_node}{$parameters_node}{metricType}          = $metric_type;
	$result->{$parent_node}{$parameters_node}{orderby}             = $orderby;
	$result->{$parent_node}{$parameters_node}{limit}               = $limit;
	$result->{$parent_node}{$parameters_node}{exclude}             = $exclude;
	$result->{$parent_node}{$parameters_node}{offset}              = $offset;

	my $queries_node = "language";
	if ( defined($series_query) ) {
		$result->{$parent_node}{$queries_node}{influxdbDatabaseName} = $db_name;
		$result->{$parent_node}{$queries_node}{influxdbSeriesQuery}  = $series_query;
		$result->{$parent_node}{$queries_node}{influxdbSummaryQuery} = $summary_query;
	}

	return $result;
}

sub get_cdn_name_by_dsname {
	my $self = shift;
	my $dsname = shift || confess("Delivery Service name is required");

	my $cdn_name = undef;
	my $ds_id;
	my $ds_profile_id;
	my $ds = $mojo->db->resultset('Deliveryservice')->search( { xml_id => $dsname }, {} )->single();
	if ( defined($ds) ) {
		$ds_id         = $ds->id;
		$ds_profile_id = $ds->profile->id;
		my $param =
			$mojo->db->resultset('ProfileParameter')
			->search( { -and => [ profile => $ds_profile_id, 'parameter.name' => 'CDN_name' ] }, { prefetch => [ 'parameter', 'profile' ] } )->single();

		if ( defined($param) ) {
			$cdn_name = $param->parameter->value;
			return $cdn_name;
		}
	}
	return $cdn_name;

}

1;<|MERGE_RESOLUTION|>--- conflicted
+++ resolved
@@ -129,25 +129,6 @@
 	return ( SUCCESS, $result );
 }
 
-# We have to calculate the total_tps because the metrics in
-# influx have already been captured in tps so we have to unravel the
-# TPS to recalculate the total_tps
-sub calculate_total_tps {
-	my $self       = shift;
-	my $start_date = shift;
-	my $end_date   = shift;
-	my $average    = shift;
-
-	my $iso8601_fmt = "%Y-%m-%dT%H:%M:%SZ";
-	my $s           = DateTime::Format::ISO8601->parse_datetime($start_date);
-	my $se          = $s->epoch();
-
-	my $e                   = DateTime::Format::ISO8601->parse_datetime($end_date);
-	my $ee                  = $e->epoch();
-	my $duration_in_seconds = $ee - $se;
-	return $duration_in_seconds * $average;
-}
-
 sub build_summary {
 	my $self        = shift;
 	my $metric_type = shift;
@@ -171,18 +152,9 @@
 		my $ib = Extensions::InfluxDB::Builder::InfluxDBBuilder->new($mojo);
 		$summary = $ib->summary_response($summary_content);
 
-<<<<<<< HEAD
 		my $average   = $summary->{average};
 		my $count     = $summary->{count};
 		my $total_tps = $count * $average;
-
-		#		my $total_tps = $self->calculate_total_tps( $start_date, $end_date, $average, $count );
-=======
-		my $average = $summary->{average};
-		my $count = $summary->{count};
-		my $total_tps = $count * $average;
-#		my $total_tps = $self->calculate_total_tps( $start_date, $end_date, $average, $count );
->>>>>>> 61f12466
 		if ( $metric_type =~ /kbps/ ) {
 
 			#we divide by 8 bytes for totalBytes
