--- conflicted
+++ resolved
@@ -41,8 +41,13 @@
 Test::TestHelper->load_core_data($schema);
 
 #login
-ok $t->post_ok( '/login', => form => { u => Test::TestHelper::ADMIN_USER, p => Test::TestHelper::ADMIN_USER_PASSWORD } )->status_is(302)
-	->or( sub { diag $t->tx->res->content->asset->{content}; } );
+ok $t->post_ok(
+	'/login',
+	=> form => {
+		u => Test::TestHelper::ADMIN_USER,
+		p => Test::TestHelper::ADMIN_USER_PASSWORD
+	}
+)->status_is(302)->or( sub { diag $t->tx->res->content->asset->{content}; } );
 
 #add - validate 200 response (data is actually added to DB when create is called)
 ok $t->get_ok('/ds/add')->status_is(200), "validate add screen";
@@ -59,50 +64,6 @@
 #HTTP DS
 ok $t->post_ok(
 	'/ds/create' => form => {
-<<<<<<< HEAD
-		'ds.active'                 => '1',
-		'ds.ccr_dns_ttl'            => '3600',
-		'ds.check_path'             => '/clientaccesspolicy.xml',
-		'ds.dns_bypass_ip'          => '',
-		'ds.dns_bypass_ip6'         => '',
-		'ds.dns_bypass_cname'       => '',
-		'ds.dns_bypass_ttl'         => '30',
-		'ds.dscp'                   => '40',
-		'ds.geo_limit'              => '0',
-		'ds.geo_limit_countries'    => '',
-		'ds.geo_provider'           => '1',
-		'ds.global_max_mbps'        => '',
-		'ds.global_max_tps'         => '',
-		'ds.http_bypass_fqdn'       => '',
-		'ds.info_url'               => '',
-		'ds.long_desc'              => 'description',
-		'ds.long_desc_1'            => 'ccp',
-		'ds.long_desc_2'            => 'Columbus',
-		'ds.max_dns_answers'        => '0',
-		'ds.miss_lat'               => '41.881944',
-		'ds.miss_long'              => '-87.627778',
-		'ds.org_server_fqdn'        => 'http://jvd.knutsel.com',
-		'ds.multi_site_origin'      => '0',
-		'ds.profile'                => '1',
-		'ds.cdn_id'                 => '1',
-		'ds.qstring_ignore'         => '0',
-		're_order_0'                => '0',
-		're_re_0'                   => '.*\.jvdtest\..*',
-		're_type_0'                 => 'HOST_REGEXP',
-		'ds.signed'                 => '0',
-		'ds.type'                   => '8',
-		'ds.xml_id'                 => 'tst_xml_id_1',
-		'ds.protocol'               => '0',
-		'ds.edge_header_rewrite'    => '',
-		'ds.mid_header_rewrite'     => '',
-		'ds.regex_remap'            => '',
-		'ds.origin_shield'          => '',
-		'ds.range_request_handling' => '0',
-		'ds.ipv6_routing_enabled'   => '1',
-		'ds.display_name'           => 'display name',
-		'ds.regional_geo_blocking'  => '1',
-		'ds.geolimit_redirect_url'  => '',
-=======
 		'ds.active'                      => '1',
 		'ds.ccr_dns_ttl'                 => '3600',
 		'ds.check_path'                  => '/clientaccesspolicy.xml',
@@ -145,7 +106,7 @@
 		'ds.ipv6_routing_enabled'        => '1',
 		'ds.display_name'                => 'display name',
 		'ds.regional_geo_blocking'       => '1',
->>>>>>> f5e44a83
+		'ds.geolimit_redirect_url'       => '',
 	}
 )->status_is(302), "create HTTP delivery service";
 my $t1_id = &get_ds_id('tst_xml_id_1');
@@ -154,49 +115,6 @@
 # DNS DS
 ok $t->post_ok(
 	'/ds/create' => form => {
-<<<<<<< HEAD
-		'ds.active'                 => '0',
-		'ds.ccr_dns_ttl'            => '30',
-		'ds.check_path'             => '/clientaccesspolicy.xml',
-		'ds.dns_bypass_ip'          => '',
-		'ds.dns_bypass_ip6'         => '',
-		'ds.dns_bypass_cname'       => '',
-		'ds.dns_bypass_ttl'         => '30',
-		'ds.dscp'                   => '42',
-		'ds.geo_limit'              => '0',
-		'ds.geo_limit_countries'    => '',
-		'ds.global_max_mbps'        => '',
-		'ds.global_max_tps'         => '',
-		'ds.http_bypass_fqdn'       => '',
-		'ds.info_url'               => '',
-		'ds.long_desc'              => '',
-		'ds.long_desc_1'            => 'ccp',
-		'ds.long_desc_2'            => 'Columbus',
-		'ds.max_dns_answers'        => '0',
-		'ds.miss_lat'               => '41.881944',
-		'ds.miss_long'              => '-87.627778',
-		'ds.org_server_fqdn'        => 'http://jvd-1.knutsel.com',
-		'ds.multi_site_origin'      => '0',
-		'ds.profile'                => '1',
-		'ds.cdn_id'                 => '1',
-		'ds.qstring_ignore'         => '0',
-		'ds.signed'                 => '0',
-		'ds.type'                   => '9',
-		'ds.xml_id'                 => 'tst_xml_id_2',
-		'ds.protocol'               => '0',
-		'ds.edge_header_rewrite'    => '',
-		'ds.mid_header_rewrite'     => '',
-		'ds.regex_remap'            => '',
-		'ds.range_request_handling' => '0',
-		'ds.origin_shield'          => '',
-		're_order_0'                => '0',
-		're_re_0'                   => '.*\.jvdtest-1\..*',
-		're_type_0'                 => 'HOST_REGEXP',
-		'ds.ipv6_routing_enabled'   => '0',
-		'ds.display_name'           => 'display name 2',
-		'ds.regional_geo_blocking'  => '0',
-		'ds.geolimit_redirect_url'  => '',
-=======
 		'ds.active'                      => '0',
 		'ds.ccr_dns_ttl'                 => '30',
 		'ds.check_path'                  => '/clientaccesspolicy.xml',
@@ -238,7 +156,7 @@
 		'ds.ipv6_routing_enabled'        => '0',
 		'ds.display_name'                => 'display name 2',
 		'ds.regional_geo_blocking'       => '0',
->>>>>>> f5e44a83
+		'ds.geolimit_redirect_url'       => '',
 	}
 )->status_is(302), "create DNS DeliveryService";
 my $t2_id = &get_ds_id('tst_xml_id_2');
@@ -247,52 +165,6 @@
 #create DS ALL FIELDS
 ok $t->post_ok(
 	'/ds/create' => form => {
-<<<<<<< HEAD
-		'ds.active'                 => '1',
-		'ds.ccr_dns_ttl'            => '3600',
-		'ds.check_path'             => '/clientaccesspolicy.xml',
-		'ds.dns_bypass_ip'          => '10.10.10.10',
-		'ds.dns_bypass_ip6'         => '2001:558:fee8:180::2/64',
-		'ds.dns_bypass_cname'       => 'bypass.knutsel.com',
-		'ds.dns_bypass_ttl'         => '30',
-		'ds.dscp'                   => '40',
-		'ds.geo_limit'              => '1',
-		'ds.geo_limit_countries'    => '',
-		'ds.global_max_mbps'        => '30G',
-		'ds.global_max_tps'         => '10000',
-		'ds.http_bypass_fqdn'       => 'overflow.knutsel.com',
-		'ds.info_url'               => 'http://knutsel.com',
-		'ds.long_desc'              => 'long',
-		'ds.long_desc_1'            => 'cust',
-		'ds.long_desc_2'            => 'service',
-		'ds.max_dns_answers'        => '0',
-		'ds.miss_lat'               => '41.881944',
-		'ds.miss_long'              => '-87.627778',
-		'ds.org_server_fqdn'        => 'http://jvd.knutsel.com',
-		'ds.multi_site_origin'      => '0',
-		'ds.profile'                => '1',
-		'ds.cdn_id'                 => '1',
-		'ds.qstring_ignore'         => '1',
-		'ds.signed'                 => '1',
-		'ds.type'                   => '9',
-		'ds.xml_id'                 => 'tst_xml_id_3',
-		'ds.protocol'               => '0',
-		'ds.edge_header_rewrite'    => '',
-		'ds.mid_header_rewrite'     => '',
-		'ds.regex_remap'            => '',
-		'ds.range_request_handling' => '0',
-		'ds.origin_shield'          => '',
-		're_order_0'                => '0',
-		're_re_0'                   => '.*\.jvdtest-3\..*',
-		're_type_0'                 => 'HOST_REGEXP',
-		're_order_1'                => '0',
-		're_re_1'                   => '/path/to/goodies/.*',
-		're_type_1'                 => 'PATH_REGEXP',
-		'ds.ipv6_routing_enabled'   => '1',
-		'ds.display_name'           => 'display name 3',
-		'ds.regional_geo_blocking'  => '0',
-		'ds.geolimit_redirect_url'  => 'http://knutsel3.com',
-=======
 		'ds.active'                      => '1',
 		'ds.ccr_dns_ttl'                 => '3600',
 		'ds.check_path'                  => '/clientaccesspolicy.xml',
@@ -337,30 +209,22 @@
 		'ds.ipv6_routing_enabled'        => '1',
 		'ds.display_name'                => 'display name 3',
 		'ds.regional_geo_blocking'       => '0',
->>>>>>> f5e44a83
+		'ds.geolimit_redirect_url'       => 'http://knutsel3.com',
 	}
 )->status_is(302), "create HTTP_NO_CACHE deliveryservice";
 
 #Validate create
 # Note the 4 is the index, not the id.
 #This can potentially make the tests fragile if more ds's are added to the fixtures...
-<<<<<<< HEAD
 ok $t->get_ok('/datadeliveryservice')->status_is(200)
-	->json_is( '/4/xml_id' => 'tst_xml_id_1' )
-	->json_is( '/4/dscp' => '40' )
-	->json_is( '/4/active' => '1' )
-	->json_is( '/4/protocol' => '0' )
-	->json_is( '/4/display_name' => 'display name' )
-	->json_is('/4/regional_geo_blocking' => '1' )
-	->json_is('/0/regional_geo_blocking' => '1' )
-	->json_is('/6/geolimit_redirect_url' => 'http://knutsel3.com' )
-	->json_is('/1/regional_geo_blocking' => '0' ),
-=======
-ok $t->get_ok('/datadeliveryservice')->status_is(200)->json_is( '/4/dscp' => '40' )->json_is( '/4/active' => '1' )->json_is( '/4/protocol' => '0' )
-	->json_is( '/4/display_name' => 'display name' )->json_is( '/4/regional_geo_blocking' => '1' )->json_is( '/0/regional_geo_blocking' => '1' )
-	->json_is( '/1/regional_geo_blocking' => '0' ),
->>>>>>> f5e44a83
-	"validate delivery services were created";
+  ->json_is( '/4/xml_id' => 'tst_xml_id_1' )->json_is( '/4/dscp' => '40' )
+  ->json_is( '/4/active' => '1' )->json_is( '/4/protocol' => '0' )
+  ->json_is( '/4/display_name'          => 'display name' )
+  ->json_is( '/4/regional_geo_blocking' => '1' )
+  ->json_is( '/0/regional_geo_blocking' => '1' )
+  ->json_is( '/6/geolimit_redirect_url' => 'http://knutsel3.com' )
+  ->json_is( '/1/regional_geo_blocking' => '0' ),
+  "validate delivery services were created";
 
 $t3_id = &get_ds_id('tst_xml_id_3');
 ok defined($t3_id), "validated delivery service with all fields was added";
@@ -369,51 +233,6 @@
 #post update
 ok $t->post_ok(
 	"/ds/$t3_id/update" => form => {
-<<<<<<< HEAD
-		'ds.active'                 => '0',
-		'ds.ccr_dns_ttl'            => '3601',
-		'ds.check_path'             => '/clientaccesspolicy.xml_update',
-		'ds.dns_bypass_ip'          => '10.10.10.11',
-		'ds.dns_bypass_ip6'         => '2001:558:fee8:180::1/64',
-		'ds.dns_bypass_cname'       => 'updateby.knutsel.com',
-		'ds.dns_bypass_ttl'         => '31',
-		'ds.dscp'                   => '41',
-		'ds.geo_limit'              => '2',
-		'ds.geo_limit_countries'    => '',
-		'ds.geo_provider'           => '1',
-		'ds.global_max_mbps'        => '4T',
-		'ds.http_bypass_fqdn'       => '',
-		'ds.global_max_tps'         => '10001',
-		'ds.info_url'               => 'http://knutsel-update.com',
-		'ds.long_desc'              => 'long_update',
-		'ds.long_desc_1'            => 'cust_update',
-		'ds.long_desc_2'            => 'service_update',
-		'ds.max_dns_answers'        => '1',
-		'ds.miss_lat'               => '0',
-		'ds.miss_long'              => '0',
-		'ds.org_server_fqdn'        => 'http://update.knutsel.com',
-		'ds.multi_site_origin'      => '0',
-		'ds.profile'                => '2',
-		'ds.cdn_id'                 => '2',
-		'ds.qstring_ignore'         => '0',
-		'ds.signed'                 => '0',
-		'ds.type'                   => '7',
-		'ds.xml_id'                 => 'tst_xml_id_3_update',
-		'ds.protocol'               => '1',
-		'ds.edge_header_rewrite'    => '',
-		'ds.mid_header_rewrite'     => '',
-		'ds.regex_remap'            => '',
-		'ds.origin_shield'          => '',
-		'ds.range_request_handling' => '0',
-		're_order_0'                => '0',
-		're_re_0'                   => '.*\.jvdtest-3_update\..*',
-		're_type_0'                 => 'HOST_REGEXP',
-		'ds.ipv6_routing_enabled'   => '1',
-		'ds.display_name'           => 'Testing Delivery Service',
-		'ds.tr_response_headers'    => '',
-		'ds.regional_geo_blocking'  => '1',
-		'ds.geolimit_redirect_url'  => 'http://update.redirect.url.com',
-=======
 		'ds.active'                      => '0',
 		'ds.ccr_dns_ttl'                 => '3601',
 		'ds.check_path'                  => '/clientaccesspolicy.xml_update',
@@ -422,7 +241,7 @@
 		'ds.dns_bypass_cname'            => 'updateby.knutsel.com',
 		'ds.dns_bypass_ttl'              => '31',
 		'ds.dscp'                        => '41',
-		'ds.geo_limit'                   => '0',
+		'ds.geo_limit'                   => '2',
 		'ds.geo_limit_countries'         => '',
 		'ds.geo_provider'                => '1',
 		'ds.global_max_mbps'             => '4T',
@@ -457,9 +276,8 @@
 		'ds.display_name'                => 'Testing Delivery Service',
 		'ds.tr_response_headers'         => '',
 		'ds.regional_geo_blocking'       => '1',
->>>>>>> f5e44a83
-		}
-
+		'ds.geolimit_redirect_url'       => 'http://update.redirect.url.com',
+	}
 )->status_is(302), "update deliveryservice";
 
 #Validate update
@@ -467,21 +285,27 @@
 # Note the 4 is the index, not the id.
 #The delivery service that was updated is always the last one in the list coming back from /datadeliveryservice.
 #This can potentially make the tests fragile if more ds's are added to the fixtures...
-ok $t->get_ok('/datadeliveryservice')->status_is(200)->or( sub { diag $t->tx->res->content->asset->{content}; } )->json_is( '/6/dscp' => '41' )
-	->json_is( '/6/active' => '0' )->json_is( '/6/profile_description' => 'mid description' )
-	->json_is( '/6/org_server_fqdn' => 'http://update.knutsel.com' )->json_is( '/6/xml_id' => 'tst_xml_id_3_update' )->json_is( '/6/signed' => '0' )
-	->json_is( '/6/qstring_ignore' => '0' )->json_is( '/6/dns_bypass_ip' => '10.10.10.11' )->json_is( '/6/dns_bypass_ip6' => '2001:558:fee8:180::1/64' )
-	->json_is( '/6/dns_bypass_ttl' => '31' )->json_is( '/6/ccr_dns_ttl' => 3601 )->json_is( '/6/global_max_mbps' => 4000000 )
-	->json_is( '/6/global_max_tps' => 10001 )->json_is( '/6/miss_lat' => '0' )->json_is( '/6/miss_long' => '0' )
-	->json_is( '/6/long_desc' => 'long_update' )->json_is( '/6/long_desc_1' => 'cust_update' )->json_is( '/6/long_desc_2' => 'service_update' )
-	->json_is( '/6/info_url' => 'http://knutsel-update.com' )->json_is( '/6/protocol' => '1' )->json_is( '/6/profile_name' => 'MID1' )
-<<<<<<< HEAD
-	->json_is( '/6/geolimit_redirect_url' => 'http://update.redirect.url.com' )
-	->json_is( '/6/display_name' => 'Testing Delivery Service' )->json_is('/6/regional_geo_blocking' => '1' ),
-=======
-	->json_is( '/6/display_name' => 'Testing Delivery Service' )->json_is( '/6/regional_geo_blocking' => '1' ),
->>>>>>> f5e44a83
-	"validate delivery service was updated";
+ok $t->get_ok('/datadeliveryservice')->status_is(200)
+  ->or( sub { diag $t->tx->res->content->asset->{content}; } )
+  ->json_is( '/6/dscp' => '41' )->json_is( '/6/active' => '0' )
+  ->json_is( '/6/profile_description' => 'mid description' )
+  ->json_is( '/6/org_server_fqdn'     => 'http://update.knutsel.com' )
+  ->json_is( '/6/xml_id'              => 'tst_xml_id_3_update' )
+  ->json_is( '/6/signed'         => '0' )->json_is( '/6/qstring_ignore' => '0' )
+  ->json_is( '/6/dns_bypass_ip'  => '10.10.10.11' )
+  ->json_is( '/6/dns_bypass_ip6' => '2001:558:fee8:180::1/64' )
+  ->json_is( '/6/dns_bypass_ttl' => '31' )->json_is( '/6/ccr_dns_ttl' => 3601 )
+  ->json_is( '/6/global_max_mbps' => 4000000 )
+  ->json_is( '/6/global_max_tps' => 10001 )->json_is( '/6/miss_lat' => '0' )
+  ->json_is( '/6/miss_long' => '0' )->json_is( '/6/long_desc' => 'long_update' )
+  ->json_is( '/6/long_desc_1' => 'cust_update' )
+  ->json_is( '/6/long_desc_2' => 'service_update' )
+  ->json_is( '/6/info_url'    => 'http://knutsel-update.com' )
+  ->json_is( '/6/protocol'    => '1' )->json_is( '/6/profile_name' => 'MID1' )
+  ->json_is( '/6/geolimit_redirect_url' => 'http://update.redirect.url.com' )
+  ->json_is( '/6/display_name'          => 'Testing Delivery Service' )
+  ->json_is( '/6/regional_geo_blocking' => '1' ),
+  "validate delivery service was updated";
 
 #delete delivery service
 ok $t->get_ok("/ds/$t3_id/delete")->status_is(302), "delete ds";
@@ -500,6 +324,7 @@
 	my $id = $p->[0]->{id};
 	return $id;
 }
-ok $t->get_ok('/logout')->status_is(302)->or( sub { diag $t->tx->res->content->asset->{content}; } );
+ok $t->get_ok('/logout')->status_is(302)
+  ->or( sub { diag $t->tx->res->content->asset->{content}; } );
 $dbh->disconnect();
 done_testing();