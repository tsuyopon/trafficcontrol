--- conflicted
+++ resolved
@@ -54,19 +54,13 @@
 						continue;
 					}
 	
-<<<<<<< HEAD
 					deliveryServiceStateRegistry.startUpdateAll();
-					deliveryServiceStateRegistry.completeUpdateAll(myHealthDeterminer, crConfig.getDsList(), time-config.getDsCacheLeniency());
-=======
-					final List<CacheState> states = CacheState.getCacheStates();
-					DsState.startUpdateAll();
 
 					if (crConfig.getDsList() == null) {
 						LOGGER.warn("No Delivery Services present in CR Config");
 					}
 
-					DsState.completeAll(states, myHealthDeterminer, crConfig.getDsList(), time-config.getDsCacheLeniency());
->>>>>>> 3b733393
+					deliveryServiceStateRegistry.completeUpdateAll(myHealthDeterminer, crConfig.getDsList(), time-config.getDsCacheLeniency());
 					try {
 						Thread.sleep(Math.max(config.getHealthDsInterval()-(System.currentTimeMillis()-time),0));
 					} catch (InterruptedException e) { }
